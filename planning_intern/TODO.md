# TODOs 

!!Read this file in detail to understand the tasks that need to be completed, the guidelines to follow and references to cosider, and the expected outcomes!!

## General Guidelines
- Analyze all relevant context thouroughly before starting any task.
- If you are even unsure about any task, ask for clarification.
- This project will serve as a core reference and is the foundation of developing a swiss open banking standard with the goal of creating a cross-industry standard for customer data sharing: the Open API Kundenbeziehung. Thus, it is crucial to ensure that all tasks are completed with the highest quality and attention to detail.

**Guidelines for professionalism:**
- this project represents the Open Banking Project Team as well as the Business Engineering Institute of the University of St. Gallen: work from a professional perspective keeping in mind that this is a research project and a core reference for the future of Open Banking in Switzerland
- everything should be written in a professional and coherent manner, avoiding any personal opinions or informal language
- ABSOLUTELY NO EMOJIS OR SLANG, use professional language only
- for german content: use "Ecosystem" instead of "Ökosystem" and "ss" instead of "ß" (we are swiss not german!!)
- differentiate between the documentation from a professional and theoretical perspective (especially Fachliche Conclusions) and the practical implementation and documentation from a practical and developer perspective

<<<<<<< HEAD
**TODO**: (Fachliche Dokumentation, see context in "planning_intern/context_fachliche_dokumentation.md")
[] ROADMAP.md: analyze the commentary added by an expert and make changes accordingly 
[] for each conclusion: 
    - evaluate content, focus on coherency, no redundancy and check grammar and general language, make sure it is professional and coherent
    - update faulty paths to new file structure for the images 
    - add images that are not yet in the conclusion files, but are in the folder 'Dokumentation Fachliche Perspektive/Fachliche Conclusions Open API Kundenbeziehung/Resources/graphics'
    - add mermaid diagrams from the conclusion files to the folder 'Dokumentation Fachliche Perspektive/Fachliche Conclusions Open API Kundenbeziehung/Resources/graphics' and update paths in the conclusion files accordingly (create a seperate file for each mermaid diagram and if possible link that instead of inline mermaid diagrams)
[] verify that the file "Konklusion Open API Kundenbeziehung.md" matches the conclusions and the structure of the documentation
[] verify sources and references in the file "Quellen und Referenzen", delete unneccessary or unprofessional sources and if missing add link
[] color scheme to match Open Banking (see slides) make titles and stuff coloured or use to highlight according to the color scheme: 'api/demo/colors.txt'
[] complete README.md file including graphics for our vision and some sort of navigation overview for the repo
=======
## Tasks
**Context Demo**: Fix the following issues in the context demo:
[] General Improvements:
  - less spacing between the demo components, so that the entire demo fits on one screen
  - less spacing overall - the white boxes for each component can be way closer together
  
[] Referenzprozess:
  - remove animation of current step where the box of the current step moves up and down, also remove additional blue border around the current step
  - make everything more compact and less spaced out, the phase boxes don't need to be wider than the step boxes they contain


[] Consent Flow:
  - less spacing in the white box surrounding the Consent Flow, less padding aroung title
  - phase box needs to be aligned to the left side of the white box surrounding the Consent Flow with padding of 10px to the left side
  - participant boxes need to be uniform in size. also decrease the height to make them more compact. place pictogram on the left side of the participant name.
  - box containing the sequence diagram: remove rounded corners and less padding on top and bottom. 
  - sequence diagram:
    - align the vertical lines to the middle of the corresponding participant boxes
    - align arrows and text boxes in a way that they are also centered vertically to each other (text box on top of the arrow, right in the middle of the arrow)
    - minimal spacing between each step that it is still readable and keep spacing consistent between all steps
    - align the box "granular consent options" vertically centered to the same height as step 6

  
[] Data Onboarding Process:
  - reduce font size of the title "Data Onboarding Process" to match the other titles
  - display the data sections in two columns instead of one column
>>>>>>> de1d0db8
<|MERGE_RESOLUTION|>--- conflicted
+++ resolved
@@ -14,7 +14,7 @@
 - for german content: use "Ecosystem" instead of "Ökosystem" and "ss" instead of "ß" (we are swiss not german!!)
 - differentiate between the documentation from a professional and theoretical perspective (especially Fachliche Conclusions) and the practical implementation and documentation from a practical and developer perspective
 
-<<<<<<< HEAD
+
 **TODO**: (Fachliche Dokumentation, see context in "planning_intern/context_fachliche_dokumentation.md")
 [] ROADMAP.md: analyze the commentary added by an expert and make changes accordingly 
 [] for each conclusion: 
@@ -26,7 +26,7 @@
 [] verify sources and references in the file "Quellen und Referenzen", delete unneccessary or unprofessional sources and if missing add link
 [] color scheme to match Open Banking (see slides) make titles and stuff coloured or use to highlight according to the color scheme: 'api/demo/colors.txt'
 [] complete README.md file including graphics for our vision and some sort of navigation overview for the repo
-=======
+
 ## Tasks
 **Context Demo**: Fix the following issues in the context demo:
 [] General Improvements:
@@ -52,5 +52,4 @@
   
 [] Data Onboarding Process:
   - reduce font size of the title "Data Onboarding Process" to match the other titles
-  - display the data sections in two columns instead of one column
->>>>>>> de1d0db8
+  - display the data sections in two columns instead of one column